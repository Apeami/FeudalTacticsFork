<?xml version="1.0" encoding="UTF-8"?>
<!-- Copyright 2023 Sesu8642 -->
<component type="desktop-application">
  <id>de.sesu8642.feudaltactics</id>
  <metadata_license>CC0-1.0</metadata_license>
  <project_license>GPL-3.0-or-later</project_license>
  <name>Feudal Tactics</name>

  <developer_name>Sesu8642</developer_name>
  <update_contact>contact_AT_sesu8642.de</update_contact>

  <summary>Strategy game with countless unique and challenging levels.</summary>
  <summary xml:lang="de">Strategiespiel mit unzähligen einzigartigen und herausfordernden Leveln.</summary>

  <description>
    <p>A medieval strategy game with countless unique and challenging levels.</p>
    <p>You play on a randomly generated island made of hexagons. Your goal is to conquer all of it. To do so, you attack the enemy with your units while trying to protect your own kingdoms.</p>
  </description>
  <description xml:lang="de">
    <p>Ein mittelalterliches Strategiespiel mit unzähligen einzigartigen und herausfordernden Leveln.</p>
    <p>Du spielst auf einer zufällig generierten Insel aus Hexagons. Dein Ziel ist es, diese komplett zu erobern. Dazu greifst Du Feinde mit deinen Einheiten an, während Du Deine eigenen Königreiche verteidigst.</p>
  </description>

  <launchable type="desktop-id">de.sesu8642.feudaltactics.desktop</launchable>

  <screenshots>
    <screenshot type="default">
      <image>https://raw.githubusercontent.com/sesu8642/FeudalTactics/master/metadata/en-US/images/featureGraphic.png</image>
    </screenshot>
    <screenshot>
      <image>https://raw.githubusercontent.com/sesu8642/FeudalTactics/master/metadata/en-US/images/sevenInchScreenshots/1.png</image>
    </screenshot>
    <screenshot>
      <image>https://raw.githubusercontent.com/sesu8642/FeudalTactics/master/metadata/en-US/images/sevenInchScreenshots/2.png</image>
    </screenshot>
    <screenshot>
      <image>https://raw.githubusercontent.com/sesu8642/FeudalTactics/master/metadata/en-US/images/sevenInchScreenshots/3.png</image>
    </screenshot>
  </screenshots>

  <content_rating type="oars-1.1">
    <content_attribute id="violence-fantasy">moderate</content_attribute>
  </content_rating>

  <url type="homepage">https://github.com/Sesu8642/FeudalTactics</url>
  <url type="bugtracker">https://github.com/Sesu8642/FeudalTactics/issues</url>

  <releases>
<<<<<<< HEAD
=======
    <release version="1.1.5" date="2023-04-01"/>
>>>>>>> d95c7051
    <release version="1.1.4" date="2023-03-08"/>
    <release version="1.1.3" date="2023-03-08"/>
    <release version="1.1.2" date="2023-02-05"/>
    <release version="1.1.1" date="2023-01-29"/>
    <release version="1.1.0" date="2023-01-22"/>
  </releases>
</component><|MERGE_RESOLUTION|>--- conflicted
+++ resolved
@@ -14,27 +14,35 @@
 
   <description>
     <p>A medieval strategy game with countless unique and challenging levels.</p>
-    <p>You play on a randomly generated island made of hexagons. Your goal is to conquer all of it. To do so, you attack the enemy with your units while trying to protect your own kingdoms.</p>
+    <p>You play on a randomly generated island made of hexagons. Your goal is to conquer all of it.
+      To do so, you attack the enemy with your units while trying to protect your own kingdoms.</p>
   </description>
   <description xml:lang="de">
-    <p>Ein mittelalterliches Strategiespiel mit unzähligen einzigartigen und herausfordernden Leveln.</p>
-    <p>Du spielst auf einer zufällig generierten Insel aus Hexagons. Dein Ziel ist es, diese komplett zu erobern. Dazu greifst Du Feinde mit deinen Einheiten an, während Du Deine eigenen Königreiche verteidigst.</p>
+    <p>Ein mittelalterliches Strategiespiel mit unzähligen einzigartigen und herausfordernden
+      Leveln.</p>
+    <p>Du spielst auf einer zufällig generierten Insel aus Hexagons. Dein Ziel ist es, diese
+      komplett zu erobern. Dazu greifst Du Feinde mit deinen Einheiten an, während Du Deine eigenen
+      Königreiche verteidigst.</p>
   </description>
 
   <launchable type="desktop-id">de.sesu8642.feudaltactics.desktop</launchable>
 
   <screenshots>
     <screenshot type="default">
-      <image>https://raw.githubusercontent.com/sesu8642/FeudalTactics/master/metadata/en-US/images/featureGraphic.png</image>
+      <image>
+        https://raw.githubusercontent.com/sesu8642/FeudalTactics/master/metadata/en-US/images/featureGraphic.png</image>
     </screenshot>
     <screenshot>
-      <image>https://raw.githubusercontent.com/sesu8642/FeudalTactics/master/metadata/en-US/images/sevenInchScreenshots/1.png</image>
+      <image>
+        https://raw.githubusercontent.com/sesu8642/FeudalTactics/master/metadata/en-US/images/sevenInchScreenshots/1.png</image>
     </screenshot>
     <screenshot>
-      <image>https://raw.githubusercontent.com/sesu8642/FeudalTactics/master/metadata/en-US/images/sevenInchScreenshots/2.png</image>
+      <image>
+        https://raw.githubusercontent.com/sesu8642/FeudalTactics/master/metadata/en-US/images/sevenInchScreenshots/2.png</image>
     </screenshot>
     <screenshot>
-      <image>https://raw.githubusercontent.com/sesu8642/FeudalTactics/master/metadata/en-US/images/sevenInchScreenshots/3.png</image>
+      <image>
+        https://raw.githubusercontent.com/sesu8642/FeudalTactics/master/metadata/en-US/images/sevenInchScreenshots/3.png</image>
     </screenshot>
   </screenshots>
 
@@ -46,14 +54,11 @@
   <url type="bugtracker">https://github.com/Sesu8642/FeudalTactics/issues</url>
 
   <releases>
-<<<<<<< HEAD
-=======
-    <release version="1.1.5" date="2023-04-01"/>
->>>>>>> d95c7051
-    <release version="1.1.4" date="2023-03-08"/>
-    <release version="1.1.3" date="2023-03-08"/>
-    <release version="1.1.2" date="2023-02-05"/>
-    <release version="1.1.1" date="2023-01-29"/>
-    <release version="1.1.0" date="2023-01-22"/>
+    <release version="1.1.5" date="2023-04-01" />
+    <release version="1.1.4" date="2023-03-08" />
+    <release version="1.1.3" date="2023-03-08" />
+    <release version="1.1.2" date="2023-02-05" />
+    <release version="1.1.1" date="2023-01-29" />
+    <release version="1.1.0" date="2023-01-22" />
   </releases>
 </component>