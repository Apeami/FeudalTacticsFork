// SPDX-License-Identifier: GPL-3.0-or-later

package de.sesu8642.feudaltactics.frontend.ui.screens;

import java.util.Optional;
import java.util.concurrent.ConcurrentLinkedQueue;

import javax.inject.Inject;
import javax.inject.Singleton;

import com.badlogic.gdx.Gdx;
import com.badlogic.gdx.InputMultiplexer;
import com.badlogic.gdx.Screen;
import com.badlogic.gdx.graphics.Color;
import com.badlogic.gdx.graphics.OrthographicCamera;
import com.badlogic.gdx.input.GestureDetector;
import com.badlogic.gdx.scenes.scene2d.ui.Dialog;
import com.badlogic.gdx.utils.viewport.Viewport;
import com.google.common.eventbus.EventBus;

import de.sesu8642.feudaltactics.backend.MapParameters;
import de.sesu8642.feudaltactics.backend.gamestate.Castle;
import de.sesu8642.feudaltactics.backend.gamestate.GameState;
import de.sesu8642.feudaltactics.backend.gamestate.GameStateHelper;
import de.sesu8642.feudaltactics.backend.gamestate.InputValidationHelper;
import de.sesu8642.feudaltactics.backend.gamestate.Kingdom;
import de.sesu8642.feudaltactics.backend.gamestate.Player;
import de.sesu8642.feudaltactics.backend.gamestate.Player.Type;
import de.sesu8642.feudaltactics.backend.gamestate.Unit;
import de.sesu8642.feudaltactics.backend.persistence.AutoSaveRepository;
import de.sesu8642.feudaltactics.events.GameExitedEvent;
import de.sesu8642.feudaltactics.events.RegenerateMapEvent;
import de.sesu8642.feudaltactics.events.moves.EndTurnEvent;
import de.sesu8642.feudaltactics.frontend.dagger.qualifierannotations.IngameCamera;
import de.sesu8642.feudaltactics.frontend.dagger.qualifierannotations.IngameRenderer;
import de.sesu8642.feudaltactics.frontend.dagger.qualifierannotations.MenuCamera;
import de.sesu8642.feudaltactics.frontend.dagger.qualifierannotations.MenuViewport;
import de.sesu8642.feudaltactics.frontend.events.ScreenTransitionTriggerEvent;
import de.sesu8642.feudaltactics.frontend.events.ScreenTransitionTriggerEvent.ScreenTransitionTarget;
import de.sesu8642.feudaltactics.frontend.input.CombinedInputProcessor;
import de.sesu8642.feudaltactics.frontend.persistence.MainPreferencesDao;
import de.sesu8642.feudaltactics.frontend.renderer.MapRenderer;
import de.sesu8642.feudaltactics.frontend.ui.DialogFactory;
import de.sesu8642.feudaltactics.frontend.ui.Margin;
import de.sesu8642.feudaltactics.frontend.ui.stages.HudStage;
import de.sesu8642.feudaltactics.frontend.ui.stages.MenuStage;
import de.sesu8642.feudaltactics.frontend.ui.stages.ParameterInputStage;

/** {@link Screen} for playing a map. */
@Singleton
public class IngameScreen extends GameScreen {

	private AutoSaveRepository autoSaveRepo;
	private MainPreferencesDao mainPrefsDao;

	private OrthographicCamera ingameCamera;

	private MapRenderer mapRenderer;
	private InputMultiplexer inputMultiplexer;
	private EventBus eventBus;
	private CombinedInputProcessor inputProcessor;

	private ParameterInputStage parameterInputStage;
	private HudStage hudStage;
	private MenuStage menuStage;

	private DialogFactory dialogFactory;

	/** Cached version of the game state from the game controller. */
	private GameState cachedGameState;

	/**
	 * Winner of the game before the bot players acted. Used to determine whether
	 * the winner changed in order to display a message.
	 */
	private Player winnerBeforeBotTurn;

	/** Whether it is the local player's turn. */
	private boolean isLocalPlayerTurn = true;

	/**
	 * Interactions with the UI must happen in the same thread that does the
	 * rendering because the UI libs aren't thread-safe. To do that, Runnables can
	 * be placed here and will be executed when the next render happens.
	 */
	private ConcurrentLinkedQueue<Runnable> uiChangeActions = new ConcurrentLinkedQueue<>();

	/** Stages that can be displayed. */
	public enum IngameStages {
		PARAMETERS, HUD, MENU
	}

	/**
	 * Constructor.
	 * 
	 * @param autoSaveRepo         repo for interacting with autosave persistence
	 * @param ingameCamera         camera for viewing the map
	 * @param viewport             viewport for the menus
	 * @param menuCamera           camera for the menus
	 * @param mapRenderer          renderer for the map
	 * @param confirmDialogFactory factory for creating confirm dialogs
	 * @param eventBus             event bus
	 * @param inputProcessor       input processor for user inputs that is added to
	 *                             the input multiplexer
	 * @param inputMultiplexer     input multiplexer that stages are added to as
	 *                             processors
	 * @param hudStage             stage for heads up display UI
	 * @param menuStage            stage for the pause menu UI
	 * @param parameterInputStage  stage for the new game parameter input UI
	 */
	@Inject
	public IngameScreen(AutoSaveRepository autoSaveRepo, MainPreferencesDao mainPrefsDao,
			@IngameCamera OrthographicCamera ingameCamera, @MenuViewport Viewport viewport,
			@MenuCamera OrthographicCamera menuCamera, @IngameRenderer MapRenderer mapRenderer,
			DialogFactory confirmDialogFactory, EventBus eventBus, CombinedInputProcessor inputProcessor,
			InputMultiplexer inputMultiplexer, HudStage hudStage, MenuStage menuStage,
			ParameterInputStage parameterInputStage) {
		super(ingameCamera, viewport, hudStage);
		this.autoSaveRepo = autoSaveRepo;
		this.mainPrefsDao = mainPrefsDao;
		this.ingameCamera = ingameCamera;
		this.mapRenderer = mapRenderer;
		this.dialogFactory = confirmDialogFactory;
		this.inputMultiplexer = inputMultiplexer;
		this.eventBus = eventBus;
		this.inputProcessor = inputProcessor;
		this.hudStage = hudStage;
		this.menuStage = menuStage;
		this.parameterInputStage = parameterInputStage;
	}

	/**
	 * Checks if there should be some warning before ending the turn, potentially
	 * displays it and then ends the turn if confirmed.
	 */
	public void handleEndTurnAttempt() {
		if (GameStateHelper.hasActivePlayerlikelyForgottenKingom(cachedGameState)
				&& mainPrefsDao.getMainPreferences().isWarnAboutForgottenKingdoms()) {
			Dialog confirmDialog = dialogFactory.createConfirmDialog(
					"You might have forgotten to do your moves for a kingdom.\nAre you sure you want to end your turn?\n",
					this::endHumanPlayerTurn);
			confirmDialog.show(hudStage);
		} else {
			endHumanPlayerTurn();
		}
	}

	private void endHumanPlayerTurn() {
		winnerBeforeBotTurn = cachedGameState.getWinner();
		// isLocalPlayerTurn needs to be set here because if the bot turns are not
		// shown, this class would never notice that a bot player was active
		isLocalPlayerTurn = false;
		eventBus.post(new EndTurnEvent());
	}

	/** Displays a warning about lost progress and resets the game if confirmed. */
	void handleUnconfirmedRetryGame() {
		Dialog confirmDialog = dialogFactory.createConfirmDialog("Your progress will be lost. Are you sure?\n",
				this::resetGame);
		confirmDialog.show(menuStage);
	}

	private void resetGame() {
		clearCache();
		eventBus.post(new GameExitedEvent());
		eventBus.post(new RegenerateMapEvent(parameterInputStage.getBotIntelligence(),
				new MapParameters(parameterInputStage.getSeedParam(),
						parameterInputStage.getMapSizeParam().getAmountOfTiles(),
						parameterInputStage.getMapDensityParam().getDensityFloat())));
		activateStage(IngameStages.PARAMETERS);
	}

<<<<<<< HEAD
=======
	private void exitToMenu() {
		eventBus.post(new GameExitedEvent());
		eventBus.post(new ScreenTransitionTriggerEvent(ScreenTransitionTarget.MAIN_MENU_SCREEN));
	}

>>>>>>> d95c7051
	private void clearCache() {
		cachedGameState = null;
		winnerBeforeBotTurn = null;
	}

	/** Displays a warning about lost progress and exits the game if confirmed. */
	public void handleExitGameAttempt() {
<<<<<<< HEAD
		Dialog confirmDialog = dialogFactory.createConfirmDialog("Your progress will be lost. Are you sure?\n", () -> {
			clearCache();
			eventBus.post(new GameExitedEvent());
			eventBus.post(new ScreenTransitionTriggerEvent(ScreenTransitionTarget.MAIN_MENU_SCREEN));
		});
=======
		Dialog confirmDialog = dialogFactory.createConfirmDialog("Your progress will be lost. Are you sure?\n",
				this::exitToMenu);
>>>>>>> d95c7051
		confirmDialog.show(menuStage);
	}

	/**
	 * Adjusts all the UI elements that need to be adjusted and displays dialogs if
	 * appropriate.
	 * 
	 * @param gameState            new game state
	 * @param mapDimensionsChanged whether the map dimensions changed
	 */
	public void handleGameStateChange(GameState gameState, boolean mapDimensionsChanged) {
		boolean isLocalPlayerTurnNew = gameState.getActivePlayer().getType() == Type.LOCAL_PLAYER;
		boolean humanPlayerTurnJustStarted = !isLocalPlayerTurn && isLocalPlayerTurnNew;
		isLocalPlayerTurn = isLocalPlayerTurnNew;
		boolean winnerChanged = winnerBeforeBotTurn != gameState.getWinner();

		cachedGameState = gameState;
		// update the UI
		GameState newGameState = gameState;
		// hand content
		if (newGameState.getHeldObject() != null) {
			hudStage.updateHandContent(newGameState.getHeldObject().getSpriteName());
		} else {
			hudStage.updateHandContent(null);
		}
		// seed
		menuStage.setBottomRightLabelText("Seed: " + newGameState.getSeed().toString());
		String infoText = "";
		if (newGameState.getActivePlayer().getType() == Type.LOCAL_PLAYER) {
			// info text
			Kingdom kingdom = newGameState.getActiveKingdom();
			if (kingdom != null) {
				int income = GameStateHelper.getKingdomIncome(kingdom);
				int salaries = GameStateHelper.getKingdomSalaries(newGameState, kingdom);
				int result = income - salaries;
				int savings = kingdom.getSavings();
				String resultText = result < 0 ? String.valueOf(result) : "+" + result;
				infoText = "Savings: " + savings + " (" + resultText + ")";
			} else {
				infoText = "Your turn";
			}
			// buttons
			if (hudStage.isEnemyTurnButtonsShown()) {
				uiChangeActions.add(() -> hudStage.showPlayerTurnButtons());
			}
			Optional<Player> playerOptional = GameStateHelper.determineActingLocalPlayer(newGameState);
			if (playerOptional.isPresent()) {
				Player player = playerOptional.get();
				// TODO: the repo shouldn't be needed here, would be better to create a
				// viewmodel somewhere else
				boolean canUndo = InputValidationHelper.checkUndoAction(newGameState, player,
						autoSaveRepo.getNoOfAutoSaves());
				boolean canBuyPeasant = InputValidationHelper.checkBuyObject(newGameState, player, Unit.COST);
				boolean canBuyCastle = InputValidationHelper.checkBuyObject(newGameState, player, Castle.COST);
				boolean canEndTurn = InputValidationHelper.checkEndTurn(newGameState, player);
				hudStage.setActiveTurnButtonEnabledStatus(canUndo, canBuyPeasant, canBuyCastle, canEndTurn);
			}
			// display messages
			if (newGameState.getActivePlayer().getType() == Type.LOCAL_PLAYER
					&& newGameState.getActivePlayer().isDefeated()) {
				// player lost
				uiChangeActions.add(this::showLostMessage);
			} else if (newGameState.getPlayers().stream().filter(player -> !player.isDefeated()).count() == 1) {
				uiChangeActions.add(this::showAllEnemiesDefeatedMessage);
			} else if (humanPlayerTurnJustStarted && winnerChanged) {
				// winner changed
				uiChangeActions.add(() -> showGiveUpGameMessage(newGameState.getWinner().getType() == Type.LOCAL_PLAYER,
						newGameState.getWinner().getColor()));
			}
		} else {
			infoText = "Enemy turn";
			if (!hudStage.isEnemyTurnButtonsShown()) {
				uiChangeActions.add(() -> hudStage.showEnemyTurnButtons());
			}
		}
		hudStage.setInfoText(infoText);

		if (mapDimensionsChanged) {
			// dimensions changed means that the seed also changed
			parameterInputStage.updateSeed(newGameState.getSeed());
		}
	}

	/** Toggles the pause menu. */
	public void togglePause() {
		if (getActiveStage() == menuStage) {
			activateStage(IngameStages.HUD);
		} else if (getActiveStage() == hudStage) {
			activateStage(IngameStages.MENU);
		}
	}

	/**
	 * Calculates where the map should be placed to have the most room while not
	 * being behind the UI elements.
	 * 
	 * @return Vector of margin to the left and margin to the bottom where the map
	 *         should not be rendered. The rest of the screen can be used.
	 */
	public Margin calculateMapScreenArea() {
		// calculate what is the bigger rectangular area for the map to fit: above the
		// inputs or to their right
		float aboveArea = ingameCamera.viewportWidth
				* (ingameCamera.viewportHeight - ParameterInputStage.TOTAL_INPUT_HEIGHT);
		float rightArea = (ingameCamera.viewportWidth - ParameterInputStage.TOTAL_INPUT_WIDTH)
				* (ingameCamera.viewportHeight - ParameterInputStage.BUTTON_HEIGHT_PX);
		if (aboveArea > rightArea) {
			return new Margin(0, ParameterInputStage.TOTAL_INPUT_HEIGHT, 0, 0);
		} else {
			return new Margin(ParameterInputStage.TOTAL_INPUT_WIDTH, ParameterInputStage.BUTTON_HEIGHT_PX, 0, 0);
		}
	}

	private void showGiveUpGameMessage(boolean win, Color winningPlayerColor) {
		// TODO: make this nicer and display the color of the winning player
		Dialog endDialog = dialogFactory.createDialog(result -> {
			switch ((byte) result) {
			case 1:
				// exit button
<<<<<<< HEAD
				clearCache();
				eventBus.post(new GameExitedEvent());
				eventBus.post(new ScreenTransitionTriggerEvent(ScreenTransitionTarget.MAIN_MENU_SCREEN));
=======
				exitToMenu();
>>>>>>> d95c7051
				break;
			case 2:
				// retry button
				resetGame();
				break;
			case 0:
				// do nothing on continue button
			default:
				break;
			}
		});
		endDialog.button("Exit", (byte) 1);
		if (win) {
			endDialog.text("VICTORY! Your Enemies give up.\n\nDo you wish to continue?");
			endDialog.button("Replay", (byte) 2);
		} else {
			endDialog.text("Your Enemy conquered a majority of the territory.\n\nDo you wish to continue?");
			endDialog.button("Retry", (byte) 2);
		}
		endDialog.button("Continue", (byte) 0);
		endDialog.show(hudStage);
	}

	private void showAllEnemiesDefeatedMessage() {
		Dialog endDialog = dialogFactory.createDialog(result -> exitToMenu());
		endDialog.button("Exit");
		endDialog.text("VICTORY! You deafeated all of you enemies.");
		endDialog.show(hudStage);
	}

	private void showLostMessage() {
		Dialog endDialog = dialogFactory.createDialog(result -> {
			if ((boolean) result) {
				exitToMenu();
			} else {
				resetGame();
			}
		});
		endDialog.button("Exit", true);
		endDialog.button("Retry", false);
		endDialog.text("DEFEAT! All of your kingdoms were conquered by the enemy.");
		endDialog.show(hudStage);
	}

	void activateStage(IngameStages ingameStage) {
		inputMultiplexer.clear();
		switch (ingameStage) {
		case MENU:
			inputMultiplexer.addProcessor(menuStage);
			inputMultiplexer.addProcessor(inputProcessor);
			setActiveStage(menuStage);
			break;
		case HUD:
			inputMultiplexer.addProcessor(hudStage);
			inputMultiplexer.addProcessor(new GestureDetector(inputProcessor));
			inputMultiplexer.addProcessor(inputProcessor);
			setActiveStage(hudStage);
			break;
		case PARAMETERS:
			inputMultiplexer.addProcessor(parameterInputStage);
			inputMultiplexer.addProcessor(new GestureDetector(inputProcessor));
			inputMultiplexer.addProcessor(inputProcessor);
			setActiveStage(parameterInputStage);
			break;
		default:
			throw new IllegalStateException("Unknown stage " + ingameStage);
		}
		// the super class only applies the resizing to the active stage
		resize(Gdx.graphics.getWidth(), Gdx.graphics.getHeight());
	}

	@Override
	public void show() {
		clearCache();
		Gdx.input.setInputProcessor(inputMultiplexer);
		activateStage(IngameStages.PARAMETERS);
	}

	@Override
	public void render(float delta) {
		while (!uiChangeActions.isEmpty()) {
			Runnable action = uiChangeActions.poll();
			action.run();
		}
		getViewport().apply();
		mapRenderer.render();
		ingameCamera.update();
		getActiveStage().draw();
		getActiveStage().act();
	}

	@Override
	public void dispose() {
		mapRenderer.dispose();
		parameterInputStage.dispose();
		hudStage.dispose();
		menuStage.dispose();
		// might try to dispose the same stage twice
		super.dispose();
	}

	public OrthographicCamera getCamera() {
		return ingameCamera;
	}

	public HudStage getHudStage() {
		return hudStage;
	}

	public MenuStage getMenuStage() {
		return menuStage;
	}

}<|MERGE_RESOLUTION|>--- conflicted
+++ resolved
@@ -170,14 +170,11 @@
 		activateStage(IngameStages.PARAMETERS);
 	}
 
-<<<<<<< HEAD
-=======
 	private void exitToMenu() {
 		eventBus.post(new GameExitedEvent());
 		eventBus.post(new ScreenTransitionTriggerEvent(ScreenTransitionTarget.MAIN_MENU_SCREEN));
 	}
 
->>>>>>> d95c7051
 	private void clearCache() {
 		cachedGameState = null;
 		winnerBeforeBotTurn = null;
@@ -185,16 +182,8 @@
 
 	/** Displays a warning about lost progress and exits the game if confirmed. */
 	public void handleExitGameAttempt() {
-<<<<<<< HEAD
-		Dialog confirmDialog = dialogFactory.createConfirmDialog("Your progress will be lost. Are you sure?\n", () -> {
-			clearCache();
-			eventBus.post(new GameExitedEvent());
-			eventBus.post(new ScreenTransitionTriggerEvent(ScreenTransitionTarget.MAIN_MENU_SCREEN));
-		});
-=======
 		Dialog confirmDialog = dialogFactory.createConfirmDialog("Your progress will be lost. Are you sure?\n",
 				this::exitToMenu);
->>>>>>> d95c7051
 		confirmDialog.show(menuStage);
 	}
 
@@ -314,13 +303,7 @@
 			switch ((byte) result) {
 			case 1:
 				// exit button
-<<<<<<< HEAD
-				clearCache();
-				eventBus.post(new GameExitedEvent());
-				eventBus.post(new ScreenTransitionTriggerEvent(ScreenTransitionTarget.MAIN_MENU_SCREEN));
-=======
 				exitToMenu();
->>>>>>> d95c7051
 				break;
 			case 2:
 				// retry button
