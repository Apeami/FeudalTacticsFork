buildscript {

    repositories {
        mavenLocal()
        mavenCentral()
        gradlePluginPortal()
        maven { url "https://oss.sonatype.org/content/repositories/snapshots/" }
        google()
    }
    dependencies {
        classpath 'com.android.tools.build:gradle:7.2.2' 
    }
}

allprojects {
    apply plugin: "eclipse"

<<<<<<< HEAD
    version = '1.1.4'
=======
    version = '1.1.5'
>>>>>>> d95c7051
    ext {
        appName = "Feudal Tactics"
        gdxVersion = '1.11.0'
        roboVMVersion = '2.3.16'
        box2DLightsVersion = '1.5'
        ashleyVersion = '1.7.4'
        aiVersion = '1.8.2'
        gdxControllersVersion = '2.2.1'
        
        guavaVersion = '31.1-android'
        daggerVersion = '2.33'
        junitVersion = '5.9.2'
        mockitoVersion = '4.7.0'
    }

    repositories {
        mavenLocal()
        mavenCentral()
        google()
        gradlePluginPortal()
        maven { url "https://oss.sonatype.org/content/repositories/snapshots/" }
        maven { url "https://oss.sonatype.org/content/repositories/releases/" }
        maven { url "https://jitpack.io" }
    }
}

project(":desktop") {
    apply plugin: "java-library"


    dependencies {
        implementation project(":core")
        api "com.badlogicgames.gdx:gdx-backend-lwjgl3:$gdxVersion"
        api "com.badlogicgames.gdx:gdx-platform:$gdxVersion:natives-desktop"
    }
}

project(":android") {
	apply plugin: "com.android.application"

    configurations { natives }

    dependencies {
        implementation project(":core")
        api "com.badlogicgames.gdx:gdx-backend-android:$gdxVersion"
        natives "com.badlogicgames.gdx:gdx-platform:$gdxVersion:natives-armeabi-v7a"
        natives "com.badlogicgames.gdx:gdx-platform:$gdxVersion:natives-arm64-v8a"
        natives "com.badlogicgames.gdx:gdx-platform:$gdxVersion:natives-x86"
        natives "com.badlogicgames.gdx:gdx-platform:$gdxVersion:natives-x86_64"
    }
}

project(":core") {
    apply plugin: "java-library"

    dependencies {
    	api "com.badlogicgames.gdx:gdx:$gdxVersion"
    	implementation("com.google.guava:guava:$guavaVersion") {
    	// exclude transitive dependencies mainly to avoid dealing with their licenses
    	// these dependencies are optional https://github.com/google/guava/issues/2824#issuecomment-544171665
    	// failureaccess is apparently needed
    	exclude group:"com.google.guava", module: "listenablefuture"
    	// these dependencies are seemingly only needed at compile time of Guava
    	exclude group:"com.google.code.findbugs", module: "jsr305"
    	exclude group:"org.checkerframework", module: "checker-qual"
    	exclude group:"com.google.errorprone", module: "error_prone_annotations"
    	exclude group:"com.google.j2objc", module: "j2objc-annotations"
    	}
    	implementation "com.google.dagger:dagger:$daggerVersion"
		annotationProcessor "com.google.dagger:dagger-compiler:$daggerVersion"
        
        implementation 'org.slf4j:slf4j-jdk14:2.0.6'
        
	    testImplementation "org.junit.jupiter:junit-jupiter-api:$junitVersion"
		testImplementation "org.junit.jupiter:junit-jupiter-params:$junitVersion"
	    testRuntimeOnly "org.junit.jupiter:junit-jupiter-engine:$junitVersion"
	     	
		testImplementation "org.mockito:mockito-core:$mockitoVersion"
		testImplementation "org.mockito:mockito-junit-jupiter:$mockitoVersion"
    }
    
	test {
	    useJUnitPlatform()
	}

}<|MERGE_RESOLUTION|>--- conflicted
+++ resolved
@@ -15,11 +15,7 @@
 allprojects {
     apply plugin: "eclipse"
 
-<<<<<<< HEAD
-    version = '1.1.4'
-=======
     version = '1.1.5'
->>>>>>> d95c7051
     ext {
         appName = "Feudal Tactics"
         gdxVersion = '1.11.0'
